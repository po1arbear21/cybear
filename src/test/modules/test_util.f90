--- conflicted
+++ resolved
@@ -2,11 +2,7 @@
 
   use string_m
   use test_case_m, only: test_case
-<<<<<<< HEAD
-  use util_m,      only: c2fstring, cstrlen, f2cstring, int2str, split_string, select_int
-=======
-  use util_m,      only: c2fstring, cstrlen, f2cstring, int2str, log2str, real2str, select_int
->>>>>>> 72f5357c
+  use util_m,      only: c2fstring, cstrlen, f2cstring, int2str, log2str, real2str, split_string, select_int
 
   implicit none
 
