--- conflicted
+++ resolved
@@ -225,20 +225,6 @@
           rejection_counter = rejection_counter + 1
           if (rejection_counter > opt%max_rejected) then
             return
-<<<<<<< HEAD
-            ! print "(A,ES24.16)", "x0 = ", x0
-            ! print "(A,ES24.16)", "x1 = ", x1
-            ! print "(A,ES24.16)", "x  = ", x
-            ! do i = 1, nU
-            !   print "(A,I1,A,ES24.16)", "U0(", i, ") = ", U0(i)
-            ! end do
-            ! do i = 1, nP
-            !   print "(A,I1,A,ES24.16)", "P(", i, ") = ", P(i)
-            ! end do
-
-            ! call program_error("Can not solve ode, limit for rejected steps reached!")
-=======
->>>>>>> 54452e8c
           end if
         else
           ! accept step, reset rejection counter
