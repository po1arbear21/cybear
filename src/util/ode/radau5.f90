m4_include(../macro.f90.inc)

module radau5_m

  use ieee_arithmetic
  use lapack95
  use ode_m

  implicit none

  private
  public ode_options, ode_result, radau5

  ! radau5 IIa parameters
  real, parameter, private :: C(3) = [ &
    (4.0 - sqrt(6.0)) / 10.0,          &
    (4.0 + sqrt(6.0)) / 10.0,          &
    1.0                                &
  ]
  real, parameter, private :: A(3,3) = reshape([ &
    (  88.0 -   7.0 * sqrt(6.0)) /  360.0,       &
    ( 296.0 + 169.0 * sqrt(6.0)) / 1800.0,       &
    (  16.0 -         sqrt(6.0)) /   36.0,       &
    ( 296.0 - 169.0 * sqrt(6.0)) / 1800.0,       &
    (  88.0 +   7.0 * sqrt(6.0)) /  360.0,       &
    (  16.0 +         sqrt(6.0)) /   36.0,       &
    (-  2.0 +   3.0 * sqrt(6.0)) /  225.0,       &
    (-  2.0 -   3.0 * sqrt(6.0)) /  225.0,       &
    (   1.0                    ) /    9.0        &
  ], [ 3, 3 ])

  real, parameter, private :: G0   = 2.74888829595676675854321047154372e-01
  real, parameter, private :: E(3) = [      &
      G0 * (-13.0 - 7.0 * sqrt(6.0)) / 3.0, &
      G0 * (-13.0 + 7.0 * sqrt(6.0)) / 3.0, &
      G0 * (- 1.0                  ) / 3.0  &
  ]

contains

  subroutine radau5(fun, x0, x1, xsmp, U0, P, opt, status, res)
    !! radau5 ode solver
    procedure(ode_fun)             :: fun
      !! pointer to function to integrate
    real,              intent(in)  :: x0
      !! initial x
    real,              intent(in)  :: x1
      !! final x
    real,              intent(in)  :: xsmp(:)
      !! x sample points
    real,              intent(in)  :: U0(:)
      !! initial state
    real,              intent(in)  :: P(:)
      !! parameters
    type(ode_options), intent(in)  :: opt
      !! solver options
    logical,           intent(out) :: status
      !! success/fail
    type(ode_result),  intent(out) :: res
      !! output result object

    ! call base solver with radau5 kernel (3 stages)
    call ode_solve(radau5_kernel, 3, fun, x0, x1, xsmp, U0, P, opt, status, res)
  end subroutine

  subroutine radau5_kernel(fun, xold, x, dxk, Uk, dUkdQ, fk, dfkdUk, dfkdP, polyk, &
    P, opt, dxn, Un, dUndQ, fn, dfndUn, dfndP, polyn, dpolyndQ, err, status)
    !! kernel for radau5 ode solver
    procedure(ode_fun)               :: fun
      !! function to integrate
    real,              intent(in)    :: xold
      !! initial x position of previous step
    real,              intent(in)    :: x
      !! initial x position of step
    real,              intent(in)    :: dxk
      !! stepsize
    real,              intent(in)    :: Uk(:)
      !! state at beginning of step
    real,              intent(in)    :: dUkdQ(:,:)
      !! derivatives of Uk wrt Q = [U0; P]
    real,              intent(in)    :: fk(:)
      !! dUk/dx
    real,              intent(in)    :: dfkdUk(:,:)
      !! derivatives of fk wrt Uk
    real,              intent(in)    :: dfkdP(:,:)
      !! derivatives of fk wrt P
    real,              intent(in)    :: polyk(:,:)
      !! interpolation polynomial (from previous step)
    real,              intent(in)    :: P(:)
      !! parameters
    type(ode_options), intent(in)    :: opt
      !! options
    real,              intent(out)   :: dxn
      !! output new stepsize
    real,              intent(out)   :: Un(:)
      !! output state at end of step
    real,              intent(out)   :: dUndQ(:,:)
      !! output derivatives of Un wrt Q = [U0; P]
    real,              intent(out)   :: fn(:)
      !! output dUn/dx
    real,              intent(out)   :: dfndUn(:,:)
      !! output derivatives of fn wrt Un
    real,              intent(out)   :: dfndP(:,:)
      !! output derivatives of fn wrt P
    real,              intent(out)   :: polyn(:,:)
      !! output interpolation polynomial for this step
    real,              intent(out)   :: dpolyndQ(:,:,:)
      !! output derivatives of polyn wrt Q = [U0; P]
    real,              intent(inout) :: err
      !! output scalar error estimate
    logical,           intent(inout) :: status
      !! output success (true) or fail (false)

    integer :: nU, nP

    m4_ignore(dfkdP)

    ! get system size, number of parameters and number of stages
    nU = size(Uk)
    nP = size(P)

    block
      integer :: it
      real    :: newt_err, newt_err0, err_k
      real    :: f(nU,3), dfdz(nU,nU,3), dfdP(nU,nP,3)
      real    :: z(nU*3), h(nU*3,1), dhdz(nU*3,nU*3)
      real    :: dhdQ(nU*3,nU+nP), dzdQ(nU*3,nU+nP)

      ! reset output
      dxn      = 0
      Un       = 0
      dUndQ    = 0
      fn       = 0
      dfndUn   = 0
      polyn    = 0
      dpolyndQ = 0

      ! initial guess for z (use interpolation polynomial from last step)
      call initial_guess(nU, xold, x, dxk, polyk, z)

      ! newton iteration
      newt_err0 = 2e99
      newt_err  = 1e99
      it = 0
      do while (newt_err > opt%newton_rtol)
        ! count iterations
        it = it + 1

        ! fail if too many iterations
        if ((it > opt%newton_max_it) .or. (newt_err > 2 * newt_err0)) then
          ! try half step size next time
          dxn = 0.5 * dxk

          ! fail
          status = .false.
          return
        end if

        ! evaluate function and derivatives at all stages
        call eval_f(nU, fun, x, dxk, Uk, z, P, status, f, dfdz)
        if (.not. status) then
          dxn = 0.5 * dxk
          return
        end if

        ! get h and dhdz
        call eval_h(nU, dxk, f, dfdz, z, h(:,1), dhdz)

        ! solve
        call gesv(dhdz, h)

        ! get error
        newt_err0 = newt_err
        newt_err  = maxval(abs(h(:,1)) / (abs(z) + opt%newton_atol / opt%newton_rtol))

        ! update z
        z = z - h(:,1)
      end do

      ! get U at beginning of next step
      Un = Uk + z((2*nU+1):(3*nU))

      ! get error estimate
      call error_estimate(nU, fun, x, dxk, Uk, fk, dfkdUk, P, opt, z, Un, status, err_k)

      ! step size prediction
      call step_size_prediction(x, x - xold, dxk, err, err_k, opt, it, dxn)

      ! fail if err > 1
      if (err_k > 1.0) then
        status = .false.
      else
        ! success
        status = .true.
        err    = err_k

        ! derivatives
        call eval_f(nU, fun, x, dxk, Uk, z, P, status, f, dfdz, dfdP = dfdP)
        if (.not. status) return
        call eval_h(nU, dxk, f, dfdz, z, h(:,1), dhdz)
        call eval_dhdQ(nU, nP, dxk, dfdz, dfdP, dUkdQ, dhdQ)

        ! calculate dzdQ = - (dhdz)^(-1) * dhdQ
        call gesv(dhdz, dhdQ)
        dzdQ = - dhdQ

        ! get dUndQ
        dUndQ = dUkdQ + dzdQ((nU*2+1):(nU*3),:)

        ! set fn, dfndUn and dfndP
        fn     = f(:,3)
        dfndUn = dfdz(:,:,3)
        dfndP  = dfdP(:,:,3)

        ! new polynomial interpolation
        call interpolate(dxk, z(1:nU), z((nU+1):(2*nU)), z((2*nU+1):(3*nU)), &
                         dzdQ(1:nU,:), dzdQ((nU+1):(2*nU),:), dzdQ((2*nU+1):(3*nU),:), polyn, dpolyndQ)
      end if
    end block
  end subroutine

  subroutine initial_guess(nU, xold, x, dxk, polyk, z)
    integer, intent(in)  :: nU
      !! system size
    real,    intent(in)  :: xold
      !! initial x position of previous step
    real,    intent(in)  :: x
      !! initial x position of step
    real,    intent(in)  :: dxk
      !! stepsize
    real,    intent(in)  :: polyk(:,:)
      !! interpolation polynomial (from previous step)
    real,    intent(out) :: z(:)
      !! output initial guess for z

    integer :: i, j, i0, i1

    ! use interpolation polynomial from previous step to extrapolate z(x) = U(x) - U_k
    i1 = 0
    do i = 1, 3
      i0 = i1 + 1
      i1 = i1 + nU

      z(i0:i1) = 0
      do j = 1, 3
        z(i0:i1) = z(i0:i1) + polyk(:,j) * (x + C(i) * dxk - xold)**j
      end do
    end do
  end subroutine

  subroutine eval_f(nU, fun, x, dxk, Uk, z, P, status, f, dfdz, dfdP)
    integer,        intent(in)  :: nU
      !! system size
    procedure(ode_fun)          :: fun
      !! function to integrate
    real,           intent(in)  :: x
      !! beginning of step
    real,           intent(in)  :: dxk
      !! step size
    real,           intent(in)  :: Uk(:)
      !! state at beginning of step
    real,           intent(in)  :: z(:)
      !! delta states
    real,           intent(in)  :: P(:)
      !! parameters
    logical,        intent(out) :: status
<<<<<<< HEAD
=======
      !! success/fail
>>>>>>> 54452e8c
    real,           intent(out) :: f(:,:)
      !! output function values
    real,           intent(out) :: dfdz(:,:,:)
      !! output derivatives of f wrt z
    real, optional, intent(out) :: dfdP(:,:,:)
      !! output derivatives of f wrt parameters

    integer :: i, i0, i1

    i1 = 0
    do i = 1, 3
      i0 = i1 + 1
      i1 = i1 + nU
      if (present(dfdP)) then
        call fun(x + C(i) * dxk, Uk + z(i0:i1), P, status, f = f(:,i), dfdU = dfdz(:,:,i), dfdP = dfdP(:,:,i))
      else
        call fun(x + C(i) * dxk, Uk + z(i0:i1), P, status, f = f(:,i), dfdU = dfdz(:,:,i))
      end if
    end do
  end subroutine

  subroutine eval_h(nU, dxk, f, dfdz, z, h, dhdz)
    integer, intent(in)  :: nU
      !! system size
    real,    intent(in)  :: dxk
      !! step size
    real,    intent(in)  :: f(:,:)
      !! function values for all stages
    real,    intent(in)  :: dfdz(:,:,:)
      !! derivatives of f wrt z
    real,    intent(in)  :: z(:)
      !! delta states
    real,    intent(out) :: h(:)
      !! output residuals
    real,    intent(out) :: dhdz(:,:)
      !! output derivatives of h wrt z

    integer :: i, j, i0, i1, j0, j1

    dhdz = 0

    i1 = 0
    do i = 1, 3
      i0 = i1 + 1
      i1 = i1 + nU

      h(i0:i1) = z(i0:i1)
      do j = i0, i1
        dhdz(j,j) = 1
      end do

      j1 = 0
      do j = 1, 3
        j0 = j1 + 1
        j1 = j1 + nU

        h(i0:i1) = h(i0:i1) - dxk * A(i,j) * f(:,j)
        dhdz(i0:i1,j0:j1) = dhdz(i0:i1,j0:j1) - dxk * A(i,j) * dfdz(:,:,j)
      end do
    end do

    block
      use ieee_arithmetic

      if (any(.not. ieee_is_finite(h))) then
        print *, h
        print *, f(1,1)
        print *, f(1,2)
        print *, f(1,3)
        error stop "h not finite"
      end if
      if (any(.not. ieee_is_finite(dhdz))) then
        print *, dhdz
        print *, h
        print *, dfdz(1,1,1)
        print *, dfdz(1,1,2)
        print *, dfdz(1,1,3)
        error stop "dhdz not finite"
      end if
    end block
  end subroutine

  subroutine eval_dhdQ(nU, nP, dxk, dfdz, dfdP, dUkdQ, dhdQ)
    integer, intent(in)  :: nU
      !! system size
    integer, intent(in)  :: nP
      !! number of parameters
    real,    intent(in)  :: dxk
      !! step size
    real,    intent(in)  :: dfdz(:,:,:)
      !! derivatives of f wrt z (= dfdUk)
    real,    intent(in)  :: dfdP(:,:,:)
      !! derivatives of f wrt parameters
    real,    intent(in)  :: dUkdQ(:,:)
      !! derivatives of Uk wrt Q = [U0; P]
    real,    intent(out) :: dhdQ(3*nU,nU+nP)
      !! output derivatives of h wrt Q = [U0; P]

    integer :: i, j, i0, i1
    real    :: dhdUk(nU,nU), dhdP(nU,nP)

    i1 = 0
    do i = 1, 3
      i0 = i1 + 1
      i1 = i1 + nU

      dhdUk = 0
      dhdP  = 0
      do j = 1, 3
        dhdUk = dhdUk - dxk * A(i,j) * dfdz(:,:,j)
        dhdP  = dhdP  - dxk * A(i,j) * dfdP(:,:,j)
      end do

      dhdQ(i0:i1,:) = matmul(dhdUk, dUkdQ)
      dhdQ(i0:i1,(nU+1):(nU+nP)) = dhdQ(i0:i1,(nU+1):(nU+nP)) + dhdP
    end do
  end subroutine

  subroutine error_estimate(nU, fun, x, dxk, Uk, fk, dfkdUk, P, opt, z, Un, status, err)
    integer,           intent(in)  :: nU
      !! system size
    procedure(ode_fun)             :: fun
      !! function to integrate
    real,              intent(in)  :: x
      !! initial x position of step
    real,              intent(in)  :: dxk
      !! stepsize
    real,              intent(in)  :: Uk(:)
      !! state at beginning of step
    real,              intent(in)  :: fk(:)
      !! dUk/dx
    real,              intent(in)  :: dfkdUk(:,:)
      !! derivatives of fk wrt Uk
    real,              intent(in)  :: P(:)
      !! parameters
    type(ode_options), intent(in)  :: opt
      !! options
    real,              intent(in)  :: z(:)
      !! delta states
    real,              intent(in)  :: Un(:)
      !! state at end of step
    logical,           intent(in)  :: status
      !! old status
    real,              intent(out) :: err
      !! output scalar error estimate

    integer :: i, i0, i1, ipiv(nU)
    logical :: status2
    real    :: eU(nU,1), eU_tmp(nU), eUmat(nU,nU)

    ! delta U
    eU(:,1) = G0 * dxk * fk
    i1 = 0
    do i = 1, 3
      i0 = i1 + 1
      i1 = i1 + nU

      eU(:,1) = eU(:,1) + E(i) * z(i0:i1)
    end do

    ! matrix to refine error estimate
    eUmat = - dxk * G0 * dfkdUk
    do i = 1, nU
      eUmat(i,i) = eUmat(i,i) + 1.0
    end do

    ! solve
    call gesv(eUmat, eU, ipiv = ipiv)

    ! if last step was rejected, refine error estimate again
    if (.not. status) then
      call fun(x, Uk + eU(:,1), P, status2, f = eU_tmp)
      if (status2) then
        eU(:,1) = G0 * dxk * eU_tmp
        i1 = 0
        do i = 1, 3
          i0 = i1 + 1
          i1 = i1 + nU

          eU(:,1) = eU(:,1) + E(i) * z(i0:i1)
        end do

        ! solve again
        call getrs(eUmat, ipiv, eU)
      end if
    end if

    ! get scalar error estimate
    err = 0
    do i = 1, nU
      err = err + (eU(i,1) / (opt%atol(i) + max(abs(Uk(i)), abs(Un(i))) * opt%rtol(i)))**2
    end do
    err = sqrt(err / nU)
  end subroutine

  subroutine interpolate(dxk, z1, z2, z3, dz1dQ, dz2dQ, dz3dQ, polyn, dpolyndQ)
    real, intent(in)  :: dxk
      !! step size
    real, intent(in)  :: z1(:)
      !! delta state at 1st stage
    real, intent(in)  :: z2(:)
      !! delta state at 2nd stage
    real, intent(in)  :: z3(:)
      !! delta state at 3rd stage
    real, intent(in)  :: dz1dQ(:,:)
      !! derivatives of z1 wrt Q = [U0; P]
    real, intent(in)  :: dz2dQ(:,:)
      !! derivatives of z2 wrt Q = [U0; P]
    real, intent(in)  :: dz3dQ(:,:)
      !! derivatives of z3 wrt Q = [U0; P]
    real, intent(out) :: polyn(:,:)
      !! output interpolation polynomial for this step
    real, intent(out) :: dpolyndQ(:,:,:)
      !! output derivatives of polyn wrt Q = [U0; P]

    polyn(:,1) =  (13*(z1 + z2) +    z3 +  7*sqrt(6.0)*(z1 - z2)) / (3 * dxk   )
    polyn(:,2) = -(23*(z1 + z2) +  8*z3 + 22*sqrt(6.0)*(z1 - z2)) / (3 * dxk**2)
    polyn(:,3) =  (10*(z1 + z2) + 10*z3 + 15*sqrt(6.0)*(z1 - z2)) / (3 * dxk**3)

    dpolyndQ(:,:,1) =  (13*(dz1dQ + dz2dQ) +    dz3dQ +  7*sqrt(6.0)*(dz1dQ - dz2dQ)) / (3 * dxk   )
    dpolyndQ(:,:,2) = -(23*(dz1dQ + dz2dQ) +  8*dz3dQ + 22*sqrt(6.0)*(dz1dQ - dz2dQ)) / (3 * dxk**2)
    dpolyndQ(:,:,3) =  (10*(dz1dQ + dz2dQ) + 10*dz3dQ + 15*sqrt(6.0)*(dz1dQ - dz2dQ)) / (3 * dxk**3)
  end subroutine

  subroutine step_size_prediction(x, dx_old, dxk, err_old, err, opt, it, dxn)
    real,              intent(in)  :: x
      !! initial x position of step
    real,              intent(in)  :: dx_old
      !! old step size from step before
    real,              intent(in)  :: dxk
      !! step size
    real,              intent(in)  :: err_old
      !! old error estimate from step before
    real,              intent(in)  :: err
      !! error estimate
    type(ode_options), intent(in)  :: opt
      !! ode solver options
    integer,           intent(in)  :: it
      !! number of Newton iterations needed
    real,              intent(out) :: dxn
      !! output new step size

    real :: fac, dxn1, dxn2

    if (err > 1.0) then
      ! rejected step: reduce stepsize by factor of 2
      dxn = 0.5 * dxk
    elseif (err == 0.0) then
      ! do not change stepsize
      dxn = dxk
    else
      ! get safety factor
      fac = 0.9 * (2 * opt%newton_max_it + 1.0) / (2 * opt%newton_max_it + it)

      ! estimate new step size by two different methods
      dxn1 = fac * dxk * err**(-0.25)
      dxn2 = dxn1 * dxk / dx_old * (err_old / err)**(0.25)

      ! take minimum of both results
      dxn = min(dxn1, dxn2)
    end if

    ! apply stepsize limiter
    if (abs(dxn) < opt%min_rx * abs(x+dxk)) then
      dxn = sign(opt%min_rx * abs(x+dxk), dxn)
    end if
  end subroutine

end module<|MERGE_RESOLUTION|>--- conflicted
+++ resolved
@@ -264,10 +264,7 @@
     real,           intent(in)  :: P(:)
       !! parameters
     logical,        intent(out) :: status
-<<<<<<< HEAD
-=======
       !! success/fail
->>>>>>> 54452e8c
     real,           intent(out) :: f(:,:)
       !! output function values
     real,           intent(out) :: dfdz(:,:,:)
