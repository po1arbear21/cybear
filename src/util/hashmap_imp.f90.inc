--- conflicted
+++ resolved
@@ -5,22 +5,6 @@
 #define CONCATHELP3(X, Y, Z) PASTE2(CONCATHELP(X,Y))Z
 #define CONCAT3(X, Y, Z)     CONCATHELP3(X,Y,Z)
 
-<<<<<<< HEAD
-#define VECTOR_KEY       CONCAT(vector,TKEY)
-#define VECTOR_VALUE     CONCAT(vector,TVALUE)
-#define HASHMAP_TYPE     CONCAT3(hashmap,TKEY,TVALUE)
-#define HASHMAP_INIT     CONCAT(HASHMAP_TYPE,init)
-#define HASHMAP_DESTRUCT CONCAT(HASHMAP_TYPE,destruct)
-#define HASHMAP_RESET    CONCAT(HASHMAP_TYPE,reset)
-#define HASHMAP_RESERVE  CONCAT(HASHMAP_TYPE,reserve)
-#define HASHMAP_LOOKUP   CONCAT(HASHMAP_TYPE,lookup)
-#define HASHMAP_GET      CONCAT(HASHMAP_TYPE,get)
-#define HASHMAP_SET      CONCAT(HASHMAP_TYPE,set)
-
-subroutine HASHMAP_INIT(this, c)
-  !! initialize hashmap
-  class(HASHMAP_TYPE), intent(out) :: this
-=======
 #define VECTOR_VALUE      CONCAT(vector,T)
 #define HASHMAP_TYPE      CONCAT(hashmap,T)
 #define HASHMAP_INIT      CONCAT3(hashmap,T,init)
@@ -38,28 +22,20 @@
   class(HASHMAP_TYPE), intent(out) :: this
   integer, optional,   intent(in)  :: keysize
     !! number of integers each key consists of (default: keysize = 1)
->>>>>>> 0d4db215
   integer, optional,   intent(in)  :: c
     !! initial capacity (default: c = 16)
 
   integer :: c_
 
   ! optional args
-<<<<<<< HEAD
-=======
   this%keysize = 1
   if (present(keysize)) this%keysize = keysize
->>>>>>> 0d4db215
   c_ = 16
   if (present(c)) c_ = c
   c_ = max(c_, 1)
 
   ! init vectors
-<<<<<<< HEAD
-  call this%keys%init(0, c = c_)
-=======
   call this%keys%init(0, c = this%keysize * c_)
->>>>>>> 0d4db215
   call this%values%init(0, c = c_)
 
   ! reserve
@@ -90,15 +66,9 @@
   integer,             intent(in)    :: c
     !! new capacity
 
-<<<<<<< HEAD
-  integer              :: i
-  TTKEY,   allocatable :: keys(:)
-  TTVALUE, allocatable :: values(:)
-=======
   integer              :: i, i0, i1
   integer, allocatable :: keys(:)
   TT,      allocatable :: values(:)
->>>>>>> 0d4db215
 
   if (allocated(this%table)) then
     ! only reallocate if new capacity is actually larger than old
@@ -107,31 +77,20 @@
       allocate (  keys(this%keys%n  ), source = this%keys%d(  1:this%keys%n  ))
       allocate (values(this%values%n), source = this%values%d(1:this%values%n))
 
-<<<<<<< HEAD
-      ! re-init vectors
-      call this%keys%init(  n = 0, c = c)
-=======
       ! reinit vectors
       call this%keys%init(  n = 0, c = this%keysize * c)
->>>>>>> 0d4db215
       call this%values%init(n = 0, c = c)
 
       ! reallocate table
       deallocate (this%table)
       allocate (this%table(4*c), source = -1)
 
-<<<<<<< HEAD
-      ! insert values
-      do i = 1, size(keys)
-        call this%set(keys(i), values(i))
-=======
       ! reinsert values
       i1 = 0
       do i = 1, size(values)
         i0 = i1 + 1
         i1 = i1 + this%keysize
         call this%set(keys(i0:i1), values(i))
->>>>>>> 0d4db215
       end do
     end if
   else
@@ -143,42 +102,25 @@
 function HASHMAP_LOOKUP(this, key) result(i)
   !! lookup key and return index
   class(HASHMAP_TYPE), intent(in) :: this
-<<<<<<< HEAD
-  TTKEY,               intent(in) :: key
-=======
   integer,             intent(in) :: key(:)
->>>>>>> 0d4db215
     !! key to lookup
   integer                         :: i
     !! return index
 
-<<<<<<< HEAD
-  integer :: h, failsafe
-
-=======
   integer :: j, j0, j1, h, failsafe
 
   ASSERT(size(key) == this%keysize)
 
->>>>>>> 0d4db215
   failsafe = 0
 
   h = hash(key)
   do while (failsafe <= size(this%table))
     i = modulo(h, size(this%table)) + 1
-<<<<<<< HEAD
-    if (this%table(i) == -1) then
-      exit
-    elseif (key_compare(key, this%keys%d(this%table(i)))) then
-      exit
-    end if
-=======
     j = this%table(i)
     if (j == -1) exit
     j1 = this%table(i) * this%keysize
     j0 = j1 - this%keysize + 1
     if (all(key == this%keys%d(j0:j1))) exit
->>>>>>> 0d4db215
 
     ! collision
     h = hash(h + 1)
@@ -189,25 +131,6 @@
   if (failsafe > size(this%table)) i = -1
 end function
 
-<<<<<<< HEAD
-subroutine HASHMAP_GET(this, key, value, status)
-  !! lookup key and return value
-  class(HASHMAP_TYPE), intent(in)  :: this
-  TTKEY,               intent(in)  :: key
-  TTVALUE,             intent(out) :: value
-  logical, optional,   intent(out) :: status
-
-  integer :: i, j
-
-  if (present(status)) status = .false.
-
-  i = this%lookup(key)
-  if (i <= 0) return
-
-  j = this%table(i)
-  if (j <= 0) return
-
-=======
 subroutine HASHMAP_GET_KEY_1(this, key, value, status)
   !! lookup key and return value
   class(HASHMAP_TYPE), intent(in)  :: this
@@ -237,24 +160,10 @@
   j = this%table(i)
   if (j <= 0) return
 
->>>>>>> 0d4db215
   value = this%values%d(j)
   if (present(status)) status = .true.
 end subroutine
 
-<<<<<<< HEAD
-subroutine HASHMAP_SET(this, key, value, status)
-  !! lookup key and insert/update value
-  class(HASHMAP_TYPE), intent(inout) :: this
-  TTKEY,               intent(in)    :: key
-  TTVALUE,             intent(in)    :: value
-  logical, optional,   intent(out)   :: status
-
-  integer :: i, j
-
-  if (present(status)) status = .false.
-
-=======
 subroutine HASHMAP_SET_KEY_1(this, key, value, status)
   !! lookup key and insert/update value
   class(HASHMAP_TYPE), intent(inout) :: this
@@ -278,7 +187,6 @@
 
   if (present(status)) status = .false.
 
->>>>>>> 0d4db215
   i = this%lookup(key)
   if (i <= 0) return
 
@@ -287,17 +195,10 @@
     ! new key
     call this%keys%push(key)
     call this%values%push(value)
-<<<<<<< HEAD
-    this%table(i) = this%keys%n
-
-    ! reserve more memory if table is about 3/4 full
-    if (4 * this%keys%n > (3 * size(this%table))) call this%reserve(2 * this%keys%n)
-=======
     this%table(i) = this%values%n
 
     ! reserve more memory if table is about 3/4 full
     if (4 * this%values%n > (3 * size(this%table))) call this%reserve(2 * this%values%n)
->>>>>>> 0d4db215
   else
     ! update value
     this%values%d(j) = value
@@ -318,10 +219,6 @@
 #undef CONCATHELP3
 #undef CONCAT3
 
-<<<<<<< HEAD
-#undef VECTOR_KEY
-=======
->>>>>>> 0d4db215
 #undef VECTOR_VALUE
 #undef HASHMAP_TYPE
 #undef HASHMAP_INIT
@@ -329,12 +226,7 @@
 #undef HASHMAP_RESET
 #undef HASHMAP_RESERVE
 #undef HASHMAP_LOOKUP
-<<<<<<< HEAD
-#undef HASHMAP_GET
-#undef HASHMAP_SET
-=======
 #undef HASHMAP_GET_KEY_1
 #undef HASHMAP_GET_KEY_N
 #undef HASHMAP_SET_KEY_1
-#undef HASHMAP_SET_KEY_N
->>>>>>> 0d4db215
+#undef HASHMAP_SET_KEY_N