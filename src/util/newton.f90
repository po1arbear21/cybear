m4_include(macro.f90.inc)

module newton_m

  use error_m,         only: assert_failed, program_error
  use gmres_m,         only: gmres_options, gmres
  use ieee_arithmetic, only: ieee_value, ieee_is_finite, ieee_negative_inf, ieee_positive_inf
  use logging_m,       only: logging
  use matop_m,         only: single_matop_real
  use matrix_m,        only: matrix_real
  use util_m,          only: int2str, real2str

  implicit none

  private
  public newton1D, newton1D_opt
  public newton,   newton_opt

  type newton1D_opt
    !! options for 1D newton iteration

    real    :: atol
      !! absolute tolerance
    real    :: rtol
      !! relative tolerance
    real    :: xmin
      !! lower solution bound (can be -inf)
    real    :: xmax
      !! upper solution bound (can be +inf)
    real    :: dx_lim
      !! limit solution update
    integer :: min_it
      !! minimum number of iterations
    integer :: max_it
      !! maximum number of iterations

    logical                   :: log
      !! enable/disable logging
    character(:), allocatable :: msg
      !! message to print each iteration
  contains
    procedure :: init => newton1D_opt_init
  end type

  type newton_opt
    !! options for multidimensional newton iteration

    real, allocatable :: atol(:)
      !! absolute solution tolerance
    real, allocatable :: rtol(:)
      !! relative solution tolerance
    real, allocatable :: ftol(:)
      !! absolute residual tolerance
    real, allocatable :: dx_lim(:)
      !! limit solution update
    real, allocatable :: xmin(:), xmax(:)
      !! lower/upper solution bound (can be -inf/+inf)
    integer :: min_it
      !! minimum number of iterations
    integer           :: max_it
      !! maximum number of iterations

    logical                   :: it_solver
      !! direct solver or iterative solver
    logical                   :: log
      !! enable/disable logging
    logical                   :: error_if_not_converged
      !! stop program if convergence failed
    character(:), allocatable :: msg
      !! message to print each iteration
  contains
    procedure :: init => newton_opt_init
  end type

  abstract interface
    subroutine newton1D_fun(x, p, f, dfdx, dfdp)
      real,              intent(in)  :: x
        !! argument
      real,              intent(in)  :: p(:)
        !! parameters
      real,              intent(out) :: f
        !! output function value
      real,    optional, intent(out) :: dfdx
        !! optional output derivative of f wrt x
      real,    optional, intent(out) :: dfdp(:)
        !! optional output derivatives of f wrt p
    end subroutine

    subroutine newton_fun(x, p, f, dfdx, dfdx_prec, dfdp)
      import matrix_real
      real,                                  intent(in)  :: x(:)
        !! arguments
      real,                                  intent(in)  :: p(:)
        !! parameters
      real,               optional,          intent(out) :: f(:)
        !! output function values
      class(matrix_real), optional, pointer, intent(out) :: dfdx
        !! output pointer to jacobian of f wrt x
        !! must be factorized if preconditioner not used
      class(matrix_real), optional, pointer, intent(out) :: dfdx_prec
        !! optional output pointer to preconditioner jacobian of f wrt x
        !! must be factorized
      real,               optional,          intent(out) :: dfdp(:,:)
        !! optional output jacobian of f wrt p
    end subroutine
  end interface

contains

  subroutine newton1D(fun, p, opt, x0, x, dxdp)
    !! get root of 1D function by newton iteration with bisection stabilization
    procedure(newton1D_fun)         :: fun
      !! pointer to function
    real,               intent(in)  :: p(:)
      !! function parameters (can be empty array if not needed)
    type(newton1D_opt), intent(in)  :: opt
      !! iteration options
    real,               intent(in)  :: x0
      !! first guess for solution
    real,               intent(out) :: x
      !! output solution
    real,    optional,  intent(out) :: dxdp(:)
      !! optional output derivative of x wrt parameters

    ! local variables
    integer :: it
    real    :: err, err0, xmin, xmax, fmin, fmax
    real    :: f, dfdx, dfdp(size(p)), dx
    logical :: bounded

    ! init iteration params
    it   = 0
    err  = 0.5*huge(err)
    err0 = huge(err0)
    xmin = opt%xmin
    xmax = opt%xmax

    ! start value
    x = x0

    ! evaluate function at bounds
    bounded = .false.
    if (ieee_is_finite(xmin) .and. ieee_is_finite(xmax)) then
      bounded = .true.
      call fun(xmin, p, fmin)
      call fun(xmax, p, fmax)
      if ((fmin == 0) .and. (fmax == 0)) then
        x = 0.5 * (xmin + xmax)
      elseif (fmin == 0) then
        x = xmin
      elseif (fmax == 0) then
        x = xmax
      else
        if (sign(1.0, fmin) == sign(1.0, fmax)) call program_error("solution bounds are invalid, no sign change")
      end if
    end if

    ! newton iteration with bisection stabilization
    if (opt%log) m4_info(opt%msg  // " ITER      ABS_ERROR")
    do while ((it < opt%min_it) .or. ((err > opt%atol) .and. (err > abs(x) * opt%rtol)))
      it = it + 1

      ! check for maximum number of iterations
      if (it > opt%max_it) then
        m4_info("atol   = " // real2str(opt%atol))
        m4_info("rtol   = " // real2str(opt%rtol))
        m4_info("xmin   = " // real2str(xmin))
        m4_info("xmax   = " // real2str(xmax))
        m4_info("min_it = " // int2str(it))
        m4_info("max_it = " // int2str(it))
        m4_info("x      = " // real2str(x))
        m4_info("f      = " // real2str(f))
        m4_info("err    = " // real2str(err))
        call program_error("solution could not be found within maximum number of iterations")
      end if

      ! bisection
      if ((x < xmin) .or. (x > xmax) .or. (err0 <= err)) then
        ! at least one of the bounds is definitely finite, since it >= 2
        if      (.not. ieee_is_finite(xmin)) then
          x = 2 * x - xmax
        else if (.not. ieee_is_finite(xmax)) then
          x = 2 * x - xmin
        else
          x = 0.5 * (xmin + xmax)
        end if
      end if

      ! evaluate function
      call fun(x, p, f, dfdx=dfdx)

      ! calculate newton update and new error
      dx   = f / dfdx
      err0 = err
      err  = abs(dx)

      ! update bounds
      if (bounded) then
        if (sign(1.0, f) * sign(1.0, fmax) > 0) then
          xmax = x
          fmax = f
        else
          xmin = x
          fmin = f
        end if
      else
        if (sign(1.0, f) * sign(1.0, dfdx) > 0) then
          xmax = x
        else
          xmin = x
        end if
      end if

      ! limit update
      if (abs(dx) > opt%dx_lim) then
        dx = dx * opt%dx_lim / abs(dx)
      end if

      ! update solution
      x = x - dx

      if (opt%log) m4_info(opt%msg  // " " // int2str(it, "(I4)") // " "  // real2str(err, "(ES14.6E3)"))

      ! exit if close to solution
      if (ieee_is_finite(xmin) .and. ieee_is_finite(xmax)) then
        if (((xmax - xmin) < 0.5 * abs(xmax + xmin) * opt%rtol) .or. (0.5 * (xmax - xmin) < opt%atol)) then
          x = 0.5 * (xmax + xmin)
          exit
        end if
      end if
    end do

    ! calculate derivatives of solution wrt params by implicit differentiation
    if (present(dxdp)) then
      m4_assert(size(dxdp) == size(p))
      call fun(x, p, f, dfdx=dfdx, dfdp=dfdp)
      dxdp = - dfdp / dfdx
    end if
  end subroutine

  subroutine newton(fun, p, opt, x0, x, gmres_opt, dxdp)
    !! get root of multidimensional function by newton-raphson iteration
    procedure(newton_fun)                      :: fun
      !! pointer to function
    real,                          intent(in)  :: p(:)
      !! function parameters (can be empty array if not needed)
    type(newton_opt),              intent(in)  :: opt
      !! iteration options
    real,                          intent(in)  :: x0(:)
      !! first guess for solution
    real,                          intent(out) :: x(:)
      !! output solution
    type(gmres_options), optional, intent(in)  :: gmres_opt
      !! options for gmres iterative solver. only used when opt%it_sol is set.
    real,                optional, intent(out) :: dxdp(:,:)
      !! optional output derivatives of x wrt p

    ! local variables
    integer                         :: i, it
    real                            :: err, abs_err, dx0
    real,               allocatable :: f(:), dfdp(:,:), dx(:), xold(:)
    class(matrix_real), pointer     :: dfdx, dfdx_prec
    type(gmres_options)             :: gmres_opt_
    type(single_matop_real)         :: mulvec, precon
    logical                         :: limmin, limmax
    character(:), allocatable       :: msg_lim

    m4_assert(size(x0      ) == size(x))
    m4_assert(size(opt%atol) == size(x))

    ! optional args
    gmres_opt_%atol = minval(opt%atol, dim = 1)
    gmres_opt_%rtol = minval(opt%rtol, dim = 1)
    if (present(gmres_opt)) gmres_opt_ = gmres_opt

    ! allocate memory
    allocate (f(   size(x)        ), source = huge(err))
    allocate (dfdp(size(x),size(p)), source = 0.0 )
    allocate (dx(  size(x)        ), source = 0.0 )
    allocate (xold(size(x)        ), source = 0.0 )
    nullify (dfdx, dfdx_prec)

    ! init iteration params
    it  = 0
    err = huge(err)

    ! start values
    x = x0
<<<<<<< HEAD
=======
    limmin = any(x < opt%xmin)
    limmax = any(x > opt%xmax)
>>>>>>> 475788bf
    where(x < opt%xmin) x = opt%xmin
    where(x > opt%xmax) x = opt%xmax

    ! newton-raphson iteration
    if (opt%log) m4_info(opt%msg // " ITER      REL_ERROR      ABS_ERROR       RESIDUAL")
    if (limmin .and. opt%log) m4_info(opt%msg // " " // int2str(it, "(I4)") // " " // achar(27)//'[31m Solution limited to min'//achar(27)//'[0m')
    if (limmax .and. opt%log) m4_info(opt%msg // " " // int2str(it, "(I4)") // " " // achar(27)//'[31m Solution limited to max'//achar(27)//'[0m')
    do while ((it < opt%min_it) .or. (any(err > opt%rtol) .and. any(abs(f) > opt%ftol)) .or. limmin .or. limmax)
      it = it + 1

      ! check for maximum number of iterations
      if (it > opt%max_it) then
        m4_info("it      = " // int2str(it))
        m4_info("err     = " // real2str(err))
        m4_info("abs_err = " // real2str(abs_err))
        if (opt%error_if_not_converged) then
          call program_error("solution could not be found within maximum number of iterations")
        else
          m4_info("solution could not be found within maximum number of iterations")
          return
        end if
      end if

      ! determine update dx (either directly or by iterative solver)
      if (opt%it_solver) then
        ! initial solution
        dx = 0

        ! evaluate function: compute residuals, jacobian, preconditioner
        if (associated(dfdx     )) call dfdx%reset()
        if (associated(dfdx_prec)) call dfdx_prec%reset()
        call fun(x, p, f = f, dfdx = dfdx, dfdx_prec = dfdx_prec)
        call dfdx_prec%factorize()

        ! set matops + solve by gmres
        call mulvec%init(dfdx)
        call precon%init(dfdx_prec, inv = .true.)
        call gmres(f, mulvec, dx, opts = gmres_opt_, precon = precon)
      else
        ! evaluate function and solve
        if (associated(dfdx)) call dfdx%reset()
        call fun(x, p, f = f, dfdx = dfdx)
        call dfdx%factorize()
        call dfdx%solve_vec(f, dx)
      end if

      ! limit update
      dx0 = maxval(abs(dx) / opt%dx_lim, dim=1)
      if (dx0 > 1) dx = dx / dx0

      ! update solution
      xold = x
      x    = x - dx

      ! limit solution to bounds if necessary
      limmin = any(x < opt%xmin)
      limmax = any(x > opt%xmax)
      where(x < opt%xmin) x = opt%xmin
      where(x > opt%xmax) x = opt%xmax

      ! calculate new error
      err     = maxval(abs(x-xold) / (abs(xold) + opt%atol / opt%rtol))
      abs_err = maxval(abs(x-xold))

      if(limmin .and. limmax) then
        msg_lim = achar(27)//'[31m Solution limited to min and max'//achar(27)//'[0m'
      elseif(limmin) then
        msg_lim = achar(27)//'[31m Solution limited to min'//achar(27)//'[0m'
      elseif(limmax) then
        msg_lim = achar(27)//'[31m Solution limited to max'//achar(27)//'[0m'
      else
        msg_lim = ''
      end if
      if (opt%log) m4_info(opt%msg // " " // int2str(it, "(I4)") // " " // real2str(err, "(ES14.6E3)") // " " // &
        &                  real2str(abs_err, "(ES14.6E3)") // " " // real2str(maxval(abs(f)), "(ES14.6E3)") // " " // msg_lim)
    end do

    ! calculate derivatives of solution wrt params by implicit differentiation
    if (present(dxdp)) then
      m4_assert(all(shape(dxdp) == [size(x), size(p)]))

      ! set dxdp by solving: dfdx * dxdp = -dfdp
      call fun(x, p, dfdp = dfdp)
      if (opt%it_solver) then
        dxdp = 0  ! init sols
        do i = 1, size(p)
          call gmres(-dfdp(:,i), mulvec, dxdp(:,i), opts = gmres_opt_, precon = precon)
        end do
      else
        call dfdx%solve_mat(-dfdp, dxdp)
      end if
    end if
  end subroutine

  subroutine newton1D_opt_init(this, atol, rtol, xmin, xmax, dx_lim, min_it, max_it, log, msg)
    !! initialize 1D newton iteration options
    class(newton1D_opt),    intent(out) :: this
    real,         optional, intent(in)  :: atol
      !! absolute tolerance (default: 1e-16)
    real,         optional, intent(in)  :: rtol
      !! relative tolerance (default: 1e-12)
    real,         optional, intent(in)  :: xmin
      !! lower solution bound (default: -inf)
    real,         optional, intent(in)  :: xmax
      !! upper solution bound (default: +inf)
    real,         optional, intent(in)  :: dx_lim
      !! update limit (default: huge)
    integer,      optional, intent(in)  :: min_it
      !! minimum number of iterations (default: 1)
    integer,      optional, intent(in)  :: max_it
      !! maximum number of iterations (default: huge)
    logical,      optional, intent(in)  :: log
      !! enable logging (default .false.)
    character(*), optional, intent(in)  :: msg
      !! message to print each iteration if logging is enabled (default: "")

    this%atol = 1e-16
    if (present(atol)) this%atol = atol
    this%rtol = 1e-12
    if (present(rtol)) this%rtol = rtol
    this%xmin = ieee_value(1.0, ieee_negative_inf)
    if (present(xmin)) this%xmin = xmin
    this%xmax = ieee_value(1.0, ieee_positive_inf)
    if (present(xmax)) this%xmax = xmax
    this%dx_lim = huge(1.0)
    if (present(dx_lim)) this%dx_lim = dx_lim
    this%min_it = 1
    if (present(min_it)) this%min_it = min_it
    this%max_it = huge(0)
    if (present(max_it)) this%max_it = max_it
    this%log = .false.
    if (present(log)) this%log = log
    this%msg = ""
    if (present(msg)) this%msg = msg
  end subroutine

  subroutine newton_opt_init(this, n, atol, rtol, ftol, dx_lim, xmin, xmax, min_it, max_it, it_solver, log, error_if_not_converged, msg)
    !! initialize multidimensional newton iteration options
    class(newton_opt),      intent(out) :: this
    integer,                intent(in)  :: n
      !! system size
    real,         optional, intent(in)  :: atol
      !! absolute solution tolerance (default: 1e-16)
    real,         optional, intent(in)  :: rtol
      !! relative solution tolerance (default: 1e-12)
    real,         optional, intent(in)  :: ftol
      !! absolute residual tolerance (default: 0.0)
    real,         optional, intent(in)  :: dx_lim
      !! limit for newton update (default: inf)
    real,         optional, intent(in)  :: xmin, xmax
      !! lower/upper solution bound (default: -inf/+inf)
    integer,      optional, intent(in)  :: min_it
      !! minimum number of iterations (default: 1)
    integer,      optional, intent(in)  :: max_it
      !! maximum number of iterations (default: huge)
    logical,      optional, intent(in)  :: it_solver
      !! direct solver or iterative solver (default: false == direct)
    logical,      optional, intent(in)  :: log
      !! enable logging (default .false.)
    logical,      optional, intent(in)  :: error_if_not_converged
      !! stop program if no convergence (default .true.)
    character(*), optional, intent(in)  :: msg
      !! message to print each iteration if logging is enabled (default: "")

    allocate (this%atol(n), this%rtol(n), this%ftol(n), this%dx_lim(n), this%xmin(n), this%xmax(n))

    this%atol = 1e-16
    if (present(atol)) this%atol = atol
    this%rtol = 1e-12
    if (present(rtol)) this%rtol = rtol
    this%ftol = 0.0
    if (present(ftol)) this%ftol = ftol
    this%dx_lim = ieee_value(1.0, ieee_positive_inf)
    if (present(dx_lim)) this%dx_lim = dx_lim
    this%xmin = ieee_value(1.0, ieee_negative_inf)
    if (present(xmin)) this%xmin = xmin
    this%xmax = ieee_value(1.0, ieee_positive_inf)
    if(present(xmax)) this%xmax = xmax
    this%min_it = 1
    if (present(min_it)) this%min_it = min_it
    this%max_it = huge(0)
    if (present(max_it)) this%max_it = max_it
    this%it_solver = .false.
    if (present(it_solver)) this%it_solver = it_solver
    this%log = .false.
    if (present(log)) this%log = log
    this%error_if_not_converged = .true.
    if (present(error_if_not_converged)) this%error_if_not_converged = error_if_not_converged
    this%msg = ""
    if (present(msg)) this%msg = msg
  end subroutine

end module<|MERGE_RESOLUTION|>--- conflicted
+++ resolved
@@ -286,11 +286,8 @@
 
     ! start values
     x = x0
-<<<<<<< HEAD
-=======
     limmin = any(x < opt%xmin)
     limmax = any(x > opt%xmax)
->>>>>>> 475788bf
     where(x < opt%xmin) x = opt%xmin
     where(x > opt%xmax) x = opt%xmax
 
