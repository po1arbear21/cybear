--- conflicted
+++ resolved
@@ -5,8 +5,6 @@
 
   implicit none
 
-<<<<<<< HEAD
-=======
   private
   public cstrlen, c2fstring, f2cstring
   public hash
@@ -14,7 +12,6 @@
   public load_array
   public select_int
 
->>>>>>> 0d4db215
   interface hash
     module procedure :: hash_int32, hash_int32_array, hash_int64, hash_int64_array
   end interface
