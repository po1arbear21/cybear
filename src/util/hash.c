#include <inttypes.h>
#include <stddef.h>

// 32-bit integer hash function (nullprogram.com/blog/2018/07/31/)
uint32_t c_hash_int32(uint32_t i) {
  uint32_t h;

  h = i + 0x7f4a7c15; // avoid i == 0 -> h == 0
  h = h ^ (h >> 17);
  h = h * 0xed5ad4bb;
  h = h ^ (h >> 11);
  h = h * 0xac4c1b51;
  h = h ^ (h >> 15);
  h = h * 0x31848bab;
  h = h ^ (h >> 14);

  return h;
}

// hash 32-bit integer array
uint32_t c_hash_int32_array(const uint32_t *a, size_t n) {
  uint32_t h;
  size_t i;

<<<<<<< HEAD
  if (n == 0) return 0;

  h = c_hash_int32(a[0]);
  for (i = 1; i < n; ++i) {
    // rotate left by 17 bits (prime close to 16)
    h = ((h << 17) | (h >> 15));

    // combine using xor
    h = h ^ c_hash_int32(a[i]);
  }
=======
  h = 0;
  for (i = 0; i < n; ++i) h = c_hash_int32(h ^ a[i]);
>>>>>>> 0d4db215

  return h;
}

// 64-bit integer hash function (splitmix64)
uint64_t c_hash_int64(uint64_t i) {
  uint64_t h;

  h = i + 0x9e3779b97f4a7c15; // avoid i == 0 -> h == 0
  h = h ^ (h >> 30);
  h = h * 0xbf58476d1ce4e5b9;
  h = h ^ (h >> 27);
  h = h * 0x94d049bb133111eb;
  h = h ^ (h >> 31);

  return h;
}

// hash 64-bit integer array
uint64_t c_hash_int64_array(const uint64_t *a, size_t n) {
  uint64_t h;
  size_t i;

<<<<<<< HEAD
  if (n == 0) return 0;

  h = c_hash_int64(a[0]);
  for (i = 1; i < n; ++i) {
    // rotate left by 31 bits (prime close to 32)
    h = ((h << 31) | (h >> 33));

    // combine using xor
    h = h ^ c_hash_int64(a[i]);
  }
=======
  h = 0;
  for (i = 0; i < n; ++i) h = c_hash_int64(h ^ a[i]);
>>>>>>> 0d4db215

  return h;
}<|MERGE_RESOLUTION|>--- conflicted
+++ resolved
@@ -22,21 +22,8 @@
   uint32_t h;
   size_t i;
 
-<<<<<<< HEAD
-  if (n == 0) return 0;
-
-  h = c_hash_int32(a[0]);
-  for (i = 1; i < n; ++i) {
-    // rotate left by 17 bits (prime close to 16)
-    h = ((h << 17) | (h >> 15));
-
-    // combine using xor
-    h = h ^ c_hash_int32(a[i]);
-  }
-=======
   h = 0;
   for (i = 0; i < n; ++i) h = c_hash_int32(h ^ a[i]);
->>>>>>> 0d4db215
 
   return h;
 }
@@ -60,21 +47,8 @@
   uint64_t h;
   size_t i;
 
-<<<<<<< HEAD
-  if (n == 0) return 0;
-
-  h = c_hash_int64(a[0]);
-  for (i = 1; i < n; ++i) {
-    // rotate left by 31 bits (prime close to 32)
-    h = ((h << 31) | (h >> 33));
-
-    // combine using xor
-    h = h ^ c_hash_int64(a[i]);
-  }
-=======
   h = 0;
   for (i = 0; i < n; ++i) h = c_hash_int64(h ^ a[i]);
->>>>>>> 0d4db215
 
   return h;
 }