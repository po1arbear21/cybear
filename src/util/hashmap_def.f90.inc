#define PASTE(X)             X
#define PASTE2(X)            PASTE(X)_
#define CONCATHELP(X, Y)     PASTE2(X)Y
#define CONCAT(X, Y)         CONCATHELP(X,Y)
#define CONCATHELP3(X, Y, Z) PASTE2(CONCATHELP(X,Y))Z
#define CONCAT3(X, Y, Z)     CONCATHELP3(X,Y,Z)

<<<<<<< HEAD
#define VECTOR_KEY       CONCAT(vector,TKEY)
#define VECTOR_VALUE     CONCAT(vector,TVALUE)
#define HASHMAP_TYPE     CONCAT3(hashmap,TKEY,TVALUE)
#define HASHMAP_INIT     CONCAT(HASHMAP_TYPE,init)
#define HASHMAP_DESTRUCT CONCAT(HASHMAP_TYPE,destruct)
#define HASHMAP_RESET    CONCAT(HASHMAP_TYPE,reset)
#define HASHMAP_RESERVE  CONCAT(HASHMAP_TYPE,reserve)
#define HASHMAP_LOOKUP   CONCAT(HASHMAP_TYPE,lookup)
#define HASHMAP_GET      CONCAT(HASHMAP_TYPE,get)
#define HASHMAP_SET      CONCAT(HASHMAP_TYPE,set)

type HASHMAP_TYPE
  type(VECTOR_KEY)     :: keys
  type(VECTOR_VALUE)   :: values
=======
#define VECTOR_VALUE      CONCAT(vector,T)
#define HASHMAP_TYPE      CONCAT(hashmap,T)
#define HASHMAP_INIT      CONCAT3(hashmap,T,init)
#define HASHMAP_DESTRUCT  CONCAT3(hashmap,T,destruct)
#define HASHMAP_RESET     CONCAT3(hashmap,T,reset)
#define HASHMAP_RESERVE   CONCAT3(hashmap,T,reserve)
#define HASHMAP_LOOKUP    CONCAT3(hashmap,T,lookup)
#define HASHMAP_GET_KEY_1 CONCAT3(hashmap,T,get_key_1)
#define HASHMAP_GET_KEY_N CONCAT3(hashmap,T,get_key_n)
#define HASHMAP_SET_KEY_1 CONCAT3(hashmap,T,set_key_1)
#define HASHMAP_SET_KEY_N CONCAT3(hashmap,T,set_key_n)

type HASHMAP_TYPE
  !! hashmap using integer (array) keys
  type(vector_int)     :: keys
    !! key data
  integer              :: keysize
    !! how many entries in keys%d yield a key
  type(VECTOR_VALUE)   :: values
    !! value data
>>>>>>> 0d4db215
  integer, allocatable :: table(:)
    !! lookup table (used internally)
contains
  procedure :: init     => HASHMAP_INIT
  procedure :: destruct => HASHMAP_DESTRUCT
  procedure :: reset    => HASHMAP_RESET
  procedure :: reserve  => HASHMAP_RESERVE
<<<<<<< HEAD
  procedure :: lookup   => HASHMAP_LOOKUP
  procedure :: get      => HASHMAP_GET
  procedure :: set      => HASHMAP_SET
=======
  generic   :: get      => HASHMAP_GET_KEY_1, HASHMAP_GET_KEY_N
  generic   :: set      => HASHMAP_SET_KEY_1, HASHMAP_SET_KEY_N

  procedure, private :: lookup => HASHMAP_LOOKUP
  procedure, private :: HASHMAP_GET_KEY_1
  procedure, private :: HASHMAP_GET_KEY_N
  procedure, private :: HASHMAP_SET_KEY_1
  procedure, private :: HASHMAP_SET_KEY_N
>>>>>>> 0d4db215
end type

#undef TKEY
#undef TTKEY
#undef TVALUE
#undef TTVALUE

#undef PASTE
#undef PASTE2
#undef CONCATHELP
#undef CONCAT
#undef CONCATHELP3
#undef CONCAT3

<<<<<<< HEAD
#undef VECTOR_KEY
=======
>>>>>>> 0d4db215
#undef VECTOR_VALUE
#undef HASHMAP_TYPE
#undef HASHMAP_INIT
#undef HASHMAP_DESTRUCT
#undef HASHMAP_RESET
#undef HASHMAP_RESERVE
#undef HASHMAP_LOOKUP
<<<<<<< HEAD
#undef HASHMAP_GET
#undef HASHMAP_SET
=======
#undef HASHMAP_GET_KEY_1
#undef HASHMAP_GET_KEY_N
#undef HASHMAP_SET_KEY_1
#undef HASHMAP_SET_KEY_N
>>>>>>> 0d4db215
<|MERGE_RESOLUTION|>--- conflicted
+++ resolved
@@ -5,22 +5,6 @@
 #define CONCATHELP3(X, Y, Z) PASTE2(CONCATHELP(X,Y))Z
 #define CONCAT3(X, Y, Z)     CONCATHELP3(X,Y,Z)
 
-<<<<<<< HEAD
-#define VECTOR_KEY       CONCAT(vector,TKEY)
-#define VECTOR_VALUE     CONCAT(vector,TVALUE)
-#define HASHMAP_TYPE     CONCAT3(hashmap,TKEY,TVALUE)
-#define HASHMAP_INIT     CONCAT(HASHMAP_TYPE,init)
-#define HASHMAP_DESTRUCT CONCAT(HASHMAP_TYPE,destruct)
-#define HASHMAP_RESET    CONCAT(HASHMAP_TYPE,reset)
-#define HASHMAP_RESERVE  CONCAT(HASHMAP_TYPE,reserve)
-#define HASHMAP_LOOKUP   CONCAT(HASHMAP_TYPE,lookup)
-#define HASHMAP_GET      CONCAT(HASHMAP_TYPE,get)
-#define HASHMAP_SET      CONCAT(HASHMAP_TYPE,set)
-
-type HASHMAP_TYPE
-  type(VECTOR_KEY)     :: keys
-  type(VECTOR_VALUE)   :: values
-=======
 #define VECTOR_VALUE      CONCAT(vector,T)
 #define HASHMAP_TYPE      CONCAT(hashmap,T)
 #define HASHMAP_INIT      CONCAT3(hashmap,T,init)
@@ -41,7 +25,6 @@
     !! how many entries in keys%d yield a key
   type(VECTOR_VALUE)   :: values
     !! value data
->>>>>>> 0d4db215
   integer, allocatable :: table(:)
     !! lookup table (used internally)
 contains
@@ -49,11 +32,6 @@
   procedure :: destruct => HASHMAP_DESTRUCT
   procedure :: reset    => HASHMAP_RESET
   procedure :: reserve  => HASHMAP_RESERVE
-<<<<<<< HEAD
-  procedure :: lookup   => HASHMAP_LOOKUP
-  procedure :: get      => HASHMAP_GET
-  procedure :: set      => HASHMAP_SET
-=======
   generic   :: get      => HASHMAP_GET_KEY_1, HASHMAP_GET_KEY_N
   generic   :: set      => HASHMAP_SET_KEY_1, HASHMAP_SET_KEY_N
 
@@ -62,7 +40,6 @@
   procedure, private :: HASHMAP_GET_KEY_N
   procedure, private :: HASHMAP_SET_KEY_1
   procedure, private :: HASHMAP_SET_KEY_N
->>>>>>> 0d4db215
 end type
 
 #undef TKEY
@@ -77,10 +54,6 @@
 #undef CONCATHELP3
 #undef CONCAT3
 
-<<<<<<< HEAD
-#undef VECTOR_KEY
-=======
->>>>>>> 0d4db215
 #undef VECTOR_VALUE
 #undef HASHMAP_TYPE
 #undef HASHMAP_INIT
@@ -88,12 +61,7 @@
 #undef HASHMAP_RESET
 #undef HASHMAP_RESERVE
 #undef HASHMAP_LOOKUP
-<<<<<<< HEAD
-#undef HASHMAP_GET
-#undef HASHMAP_SET
-=======
 #undef HASHMAP_GET_KEY_1
 #undef HASHMAP_GET_KEY_N
 #undef HASHMAP_SET_KEY_1
-#undef HASHMAP_SET_KEY_N
->>>>>>> 0d4db215
+#undef HASHMAP_SET_KEY_N