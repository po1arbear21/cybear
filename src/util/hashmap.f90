module hashmap_m
<<<<<<< HEAD
  use util_m, only : hash
  use array_m
  use vector_m
  implicit none

  private
  public :: int2, int3, int4
  public :: hashmap_int_int, hashmap_int2_int, hashmap_int3_int, hashmap_int4_int
=======
  use array_m
  use string_m, only: string
  use util_m,   only: hash
  use vector_m, only: vector_int, vector_str

  implicit none

  private
  public int2, int3, int4
  public hashmap_int_int, hashmap_int2_int, hashmap_int3_int, hashmap_int4_int
  public hashmap_int_str
>>>>>>> f149221e

  type int2
    integer :: i(2)
  end type

  type int3
    integer :: i(3)
  end type

  type int4
    integer :: i(4)
  end type

  interface hash
    module procedure :: hash_int2, hash_int3, hash_int4
  end interface

  interface key_compare
    module procedure :: key_compare_int, key_compare_int2, key_compare_int3, key_compare_int4
  end interface

#define T int2
#define TT type(int2)
#include "vector_def.f90.inc"

#define T int3
#define TT type(int3)
#include "vector_def.f90.inc"

#define T int4
#define TT type(int4)
#include "vector_def.f90.inc"

#define TKEY int
#define TTKEY integer
#define TVALUE int
#define TTVALUE integer
#include "hashmap_def.f90.inc"

#define TKEY int2
#define TTKEY type(int2)
#define TVALUE int
#define TTVALUE integer
#include "hashmap_def.f90.inc"

#define TKEY int3
#define TTKEY type(int3)
#define TVALUE int
#define TTVALUE integer
#include "hashmap_def.f90.inc"

#define TKEY int4
#define TTKEY type(int4)
#define TVALUE int
#define TTVALUE integer
<<<<<<< HEAD
=======
#include "hashmap_def.f90.inc"

#define TKEY int
#define TTKEY integer
#define TVALUE string
#define TTVALUE type(string)
>>>>>>> f149221e
#include "hashmap_def.f90.inc"

contains

#define T int2
#define TT type(int2)
#include "vector_imp.f90.inc"

#define T int3
#define TT type(int3)
#include "vector_imp.f90.inc"

#define T int4
#define TT type(int4)
#include "vector_imp.f90.inc"

#define TKEY int
#define TTKEY integer
#define TVALUE int
#define TTVALUE integer
<<<<<<< HEAD
#include "hashmap_imp.f90.inc"

#define TKEY int2
#define TTKEY type(int2)
#define TVALUE int
#define TTVALUE integer
#include "hashmap_imp.f90.inc"

#define TKEY int3
#define TTKEY type(int3)
#define TVALUE int
#define TTVALUE integer
#include "hashmap_imp.f90.inc"

#define TKEY int4
#define TTKEY type(int4)
#define TVALUE int
#define TTVALUE integer
#include "hashmap_imp.f90.inc"

=======
#include "hashmap_imp.f90.inc"

#define TKEY int2
#define TTKEY type(int2)
#define TVALUE int
#define TTVALUE integer
#include "hashmap_imp.f90.inc"

#define TKEY int3
#define TTKEY type(int3)
#define TVALUE int
#define TTVALUE integer
#include "hashmap_imp.f90.inc"

#define TKEY int4
#define TTKEY type(int4)
#define TVALUE int
#define TTVALUE integer
#include "hashmap_imp.f90.inc"

#define TKEY int
#define TTKEY integer
#define TVALUE string
#define TTVALUE type(string)
#include "hashmap_map.f90.inc"

>>>>>>> f149221e
  function hash_int2(i2) result(h)
    type(int2), intent(in) :: i2
    integer                :: h

    h = hash(i2%i)
  end function

  function hash_int3(i3) result(h)
    type(int3), intent(in) :: i3
    integer                :: h

    h = hash(i3%i)
  end function

  function hash_int4(i4) result(h)
    type(int4), intent(in) :: i4
    integer                :: h

    h = hash(i4%i)
  end function

  function key_compare_int(k1, k2) result(equal)
    integer, intent(in) :: k1
    integer, intent(in) :: k2
    logical             :: equal

    equal = (k1 == k2)
  end function

  function key_compare_int2(k1, k2) result(equal)
    type(int2), intent(in) :: k1
    type(int2), intent(in) :: k2
    logical                :: equal

    equal = all(k1%i == k2%i)
  end function

  function key_compare_int3(k1, k2) result(equal)
    type(int3), intent(in) :: k1
    type(int3), intent(in) :: k2
    logical                :: equal

    equal = all(k1%i == k2%i)
  end function

  function key_compare_int4(k1, k2) result(equal)
    type(int4), intent(in) :: k1
    type(int4), intent(in) :: k2
    logical                :: equal

    equal = all(k1%i == k2%i)
  end function

end module<|MERGE_RESOLUTION|>--- conflicted
+++ resolved
@@ -1,14 +1,4 @@
 module hashmap_m
-<<<<<<< HEAD
-  use util_m, only : hash
-  use array_m
-  use vector_m
-  implicit none
-
-  private
-  public :: int2, int3, int4
-  public :: hashmap_int_int, hashmap_int2_int, hashmap_int3_int, hashmap_int4_int
-=======
   use array_m
   use string_m, only: string
   use util_m,   only: hash
@@ -20,7 +10,6 @@
   public int2, int3, int4
   public hashmap_int_int, hashmap_int2_int, hashmap_int3_int, hashmap_int4_int
   public hashmap_int_str
->>>>>>> f149221e
 
   type int2
     integer :: i(2)
@@ -76,15 +65,12 @@
 #define TTKEY type(int4)
 #define TVALUE int
 #define TTVALUE integer
-<<<<<<< HEAD
-=======
 #include "hashmap_def.f90.inc"
 
 #define TKEY int
 #define TTKEY integer
 #define TVALUE string
 #define TTVALUE type(string)
->>>>>>> f149221e
 #include "hashmap_def.f90.inc"
 
 contains
@@ -105,28 +91,6 @@
 #define TTKEY integer
 #define TVALUE int
 #define TTVALUE integer
-<<<<<<< HEAD
-#include "hashmap_imp.f90.inc"
-
-#define TKEY int2
-#define TTKEY type(int2)
-#define TVALUE int
-#define TTVALUE integer
-#include "hashmap_imp.f90.inc"
-
-#define TKEY int3
-#define TTKEY type(int3)
-#define TVALUE int
-#define TTVALUE integer
-#include "hashmap_imp.f90.inc"
-
-#define TKEY int4
-#define TTKEY type(int4)
-#define TVALUE int
-#define TTVALUE integer
-#include "hashmap_imp.f90.inc"
-
-=======
 #include "hashmap_imp.f90.inc"
 
 #define TKEY int2
@@ -153,7 +117,6 @@
 #define TTVALUE type(string)
 #include "hashmap_map.f90.inc"
 
->>>>>>> f149221e
   function hash_int2(i2) result(h)
     type(int2), intent(in) :: i2
     integer                :: h
