--- conflicted
+++ resolved
@@ -1,54 +1,15 @@
+#include "macro.f90.inc"
+
 module hashmap_m
-  use array_m
+
+  use error_m
   use string_m, only: string
   use util_m,   only: hash
-  use vector_m, only: vector_int, vector_str
+  use vector_m, only: vector_int, vector_log, vector_string, vector_real, vector_cmplx
 
   implicit none
 
   private
-<<<<<<< HEAD
-  public int2, int3, int4
-  public hashmap_int_int, hashmap_int2_int, hashmap_int3_int, hashmap_int4_int
-  public hashmap_int_str
-
-  type int2
-    integer :: i(2)
-  end type
-
-  type int3
-    integer :: i(3)
-  end type
-
-  type int4
-    integer :: i(4)
-  end type
-
-  interface hash
-    module procedure :: hash_int2, hash_int3, hash_int4
-  end interface
-
-  interface key_compare
-    module procedure :: key_compare_int, key_compare_int2, key_compare_int3, key_compare_int4
-  end interface
-
-#define T int2
-#define TT type(int2)
-#include "vector_def.f90.inc"
-
-#define T int3
-#define TT type(int3)
-#include "vector_def.f90.inc"
-
-#define T int4
-#define TT type(int4)
-#include "vector_def.f90.inc"
-
-#define TKEY int
-#define TTKEY integer
-#define TVALUE int
-#define TTVALUE integer
-=======
   public hashmap_cmplx
   public hashmap_int
   public hashmap_log
@@ -57,128 +18,44 @@
 
 #define T int
 #define TT integer
->>>>>>> 762d6fbb
 #include "hashmap_def.f90.inc"
 
-#define TKEY int2
-#define TTKEY type(int2)
-#define TVALUE int
-#define TTVALUE integer
+#define T log
+#define TT logical
 #include "hashmap_def.f90.inc"
 
-#define TKEY int3
-#define TTKEY type(int3)
-#define TVALUE int
-#define TTVALUE integer
+#define T string
+#define TT type(string)
 #include "hashmap_def.f90.inc"
 
-#define TKEY int4
-#define TTKEY type(int4)
-#define TVALUE int
-#define TTVALUE integer
+#define T real
+#define TT real
 #include "hashmap_def.f90.inc"
 
-#define TKEY int
-#define TTKEY integer
-#define TVALUE string
-#define TTVALUE type(string)
+#define T cmplx
+#define TT complex
 #include "hashmap_def.f90.inc"
 
 contains
 
-#define T int2
-#define TT type(int2)
-#include "vector_imp.f90.inc"
-
-#define T int3
-#define TT type(int3)
-#include "vector_imp.f90.inc"
-
-#define T int4
-#define TT type(int4)
-#include "vector_imp.f90.inc"
-
-#define TKEY int
-#define TTKEY integer
-#define TVALUE int
-#define TTVALUE integer
+#define T int
+#define TT integer
 #include "hashmap_imp.f90.inc"
 
-#define TKEY int2
-#define TTKEY type(int2)
-#define TVALUE int
-#define TTVALUE integer
+#define T log
+#define TT logical
 #include "hashmap_imp.f90.inc"
 
-#define TKEY int3
-#define TTKEY type(int3)
-#define TVALUE int
-#define TTVALUE integer
+#define T string
+#define TT type(string)
 #include "hashmap_imp.f90.inc"
 
-#define TKEY int4
-#define TTKEY type(int4)
-#define TVALUE int
-#define TTVALUE integer
+#define T real
+#define TT real
 #include "hashmap_imp.f90.inc"
 
-#define TKEY int
-#define TTKEY integer
-#define TVALUE string
-#define TTVALUE type(string)
-#include "hashmap_map.f90.inc"
-
-  function hash_int2(i2) result(h)
-    type(int2), intent(in) :: i2
-    integer                :: h
-
-    h = hash(i2%i)
-  end function
-
-  function hash_int3(i3) result(h)
-    type(int3), intent(in) :: i3
-    integer                :: h
-
-    h = hash(i3%i)
-  end function
-
-  function hash_int4(i4) result(h)
-    type(int4), intent(in) :: i4
-    integer                :: h
-
-    h = hash(i4%i)
-  end function
-
-  function key_compare_int(k1, k2) result(equal)
-    integer, intent(in) :: k1
-    integer, intent(in) :: k2
-    logical             :: equal
-
-    equal = (k1 == k2)
-  end function
-
-  function key_compare_int2(k1, k2) result(equal)
-    type(int2), intent(in) :: k1
-    type(int2), intent(in) :: k2
-    logical                :: equal
-
-    equal = all(k1%i == k2%i)
-  end function
-
-  function key_compare_int3(k1, k2) result(equal)
-    type(int3), intent(in) :: k1
-    type(int3), intent(in) :: k2
-    logical                :: equal
-
-    equal = all(k1%i == k2%i)
-  end function
-
-  function key_compare_int4(k1, k2) result(equal)
-    type(int4), intent(in) :: k1
-    type(int4), intent(in) :: k2
-    logical                :: equal
-
-    equal = all(k1%i == k2%i)
-  end function
+#define T cmplx
+#define TT complex
+#include "hashmap_imp.f90.inc"
 
 end module