--- conflicted
+++ resolved
@@ -10,15 +10,6 @@
 # sparse matrix index integer size (32 or 64; use 64 if you are using huge matrices; FIXME: 64 broken for mkl_ilu)
 IDXSIZE = 32
 
-<<<<<<< HEAD
-# libraries (disable unused, ILUPACK and MUMPS are incompatible)
-#USE_ARPACK   = true
-#USE_EXPOKIT  = true
-#USE_FEAST    = true
-#USE_ILUPACK  = true
-#USE_MUMPS    = true
-#USE_QUADPACK = true
-=======
 # libraries (enable used libraries, incompatibility between ILUPACK and MUMPS)
 # USE_ARPACK   = true
 # USE_EXPOKIT  = true
@@ -28,5 +19,4 @@
 # USE_QUADPACK = true
 
 # python 3
-PYTHON = python3
->>>>>>> de0a9a4a
+PYTHON = python3